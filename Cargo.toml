--- conflicted
+++ resolved
@@ -14,13 +14,9 @@
 once_cell = "1.5.2"
 slice-group-by = "0.2.6"
 unicode-segmentation = "1.6.0"
-<<<<<<< HEAD
-whatlang = "0.9.0"
+whatlang = "0.12.0"
 lindera = "0.7"
 lindera-core = "0.7"
-=======
-whatlang = "0.12.0"
->>>>>>> 491071ab
 
 [dev-dependencies]
 criterion = "0.3"

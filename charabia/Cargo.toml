--- conflicted
+++ resolved
@@ -40,11 +40,7 @@
 icu_provider = { version = "1.3.0", features = ["sync"], optional = true }
 
 [features]
-<<<<<<< HEAD
-default = ["chinese", "hebrew", "japanese", "thai", "korean", "greek", "latin-camelcase", "khmer"]
-=======
-default = ["chinese", "hebrew", "japanese", "thai", "korean", "greek", "latin-camelcase", "latin-snakecase"]
->>>>>>> 329c6203
+default = ["chinese", "hebrew", "japanese", "thai", "korean", "greek", "latin-camelcase", "latin-snakecase", "khmer"]
 
 # allow chinese specialized tokenization
 chinese = ["dep:pinyin", "dep:jieba-rs"]
@@ -70,12 +66,10 @@
 # allow splitting camelCase latin words
 latin-camelcase = ["dep:finl_unicode"]
 
-<<<<<<< HEAD
 khmer = ["dep:icu", "dep:icu_provider_blob", "dep:icu_provider"]
-=======
+
 # allow splitting snake_case latin words
 latin-snakecase = ["dep:finl_unicode"]
->>>>>>> 329c6203
 
 [dev-dependencies]
 criterion = "0.3"
